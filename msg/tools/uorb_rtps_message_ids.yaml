--- conflicted
+++ resolved
@@ -295,12 +295,10 @@
     id: 131
   - msg: yaw_estimator_status
     id: 132
-<<<<<<< HEAD
+  - msg: telemetry_heartbeat
+    id: 133
   - msg: estimator_states
-=======
-  - msg: telemetry_heartbeat
->>>>>>> 9707ac53
-    id: 133
+    id: 134
   ########## multi topics: begin ##########
   - msg: actuator_controls_0
     id: 150
