--- conflicted
+++ resolved
@@ -416,51 +416,45 @@
 			/* set main state */
 			transition_result_t main_res = TRANSITION_DENIED;
 
-			if (status->rc_signal_lost) {
-				/* allow mode switching by command only if no RC signal */
-				if (base_mode & MAV_MODE_FLAG_CUSTOM_MODE_ENABLED) {
-					/* use autopilot-specific mode */
-					if (custom_main_mode == PX4_CUSTOM_MAIN_MODE_MANUAL) {
+			if (base_mode & MAV_MODE_FLAG_CUSTOM_MODE_ENABLED) {
+				/* use autopilot-specific mode */
+				if (custom_main_mode == PX4_CUSTOM_MAIN_MODE_MANUAL) {
+					/* MANUAL */
+					main_res = main_state_transition(status, MAIN_STATE_MANUAL);
+
+				} else if (custom_main_mode == PX4_CUSTOM_MAIN_MODE_SEATBELT) {
+					/* SEATBELT */
+					main_res = main_state_transition(status, MAIN_STATE_SEATBELT);
+
+				} else if (custom_main_mode == PX4_CUSTOM_MAIN_MODE_EASY) {
+					/* EASY */
+					main_res = main_state_transition(status, MAIN_STATE_EASY);
+
+				} else if (custom_main_mode == PX4_CUSTOM_MAIN_MODE_AUTO) {
+					/* AUTO */
+					main_res = main_state_transition(status, MAIN_STATE_AUTO);
+
+				} else if (custom_main_mode == PX4_CUSTOM_MAIN_MODE_OFFBOARD) {
+					/* OFFBOARD */
+					main_res = main_state_transition(status, MAIN_STATE_OFFBOARD);
+				}
+
+			} else {
+				/* use base mode */
+				if (base_mode & MAV_MODE_FLAG_AUTO_ENABLED) {
+					/* AUTO */
+					main_res = main_state_transition(status, MAIN_STATE_AUTO);
+
+				} else if (base_mode & MAV_MODE_FLAG_MANUAL_INPUT_ENABLED) {
+					if (base_mode & MAV_MODE_FLAG_GUIDED_ENABLED) {
+						/* EASY */
+						main_res = main_state_transition(status, MAIN_STATE_EASY);
+
+					} else if (base_mode & MAV_MODE_FLAG_STABILIZE_ENABLED) {
 						/* MANUAL */
 						main_res = main_state_transition(status, MAIN_STATE_MANUAL);
-
-					} else if (custom_main_mode == PX4_CUSTOM_MAIN_MODE_SEATBELT) {
-						/* SEATBELT */
-						main_res = main_state_transition(status, MAIN_STATE_SEATBELT);
-
-					} else if (custom_main_mode == PX4_CUSTOM_MAIN_MODE_EASY) {
-						/* EASY */
-						main_res = main_state_transition(status, MAIN_STATE_EASY);
-
-					} else if (custom_main_mode == PX4_CUSTOM_MAIN_MODE_AUTO) {
-						/* AUTO */
-						main_res = main_state_transition(status, MAIN_STATE_AUTO);
-
-					} else if (custom_main_mode == PX4_CUSTOM_MAIN_MODE_OFFBOARD) {
-						/* OFFBOARD */
-						main_res = main_state_transition(status, MAIN_STATE_OFFBOARD);
 					}
-
-				} else {
-					/* use base mode */
-					if (base_mode & MAV_MODE_FLAG_AUTO_ENABLED) {
-						/* AUTO */
-						main_res = main_state_transition(status, MAIN_STATE_AUTO);
-
-					} else if (base_mode & MAV_MODE_FLAG_MANUAL_INPUT_ENABLED) {
-						if (base_mode & MAV_MODE_FLAG_GUIDED_ENABLED) {
-							/* EASY */
-							main_res = main_state_transition(status, MAIN_STATE_EASY);
-
-						} else if (base_mode & MAV_MODE_FLAG_STABILIZE_ENABLED) {
-							/* MANUAL */
-							main_res = main_state_transition(status, MAIN_STATE_MANUAL);
-						}
-					}
-				}
-
-			} else {
-				mavlink_log_info(mavlink_fd, "RC signal is valid, ignoring set mode cmd");
+				}
 			}
 
 			if (main_res == TRANSITION_CHANGED)
@@ -594,6 +588,7 @@
 	main_states_str[1] = "SEATBELT";
 	main_states_str[2] = "EASY";
 	main_states_str[3] = "AUTO";
+	main_states_str[4] = "OFFBOARD";
 
 	char *arming_states_str[ARMING_STATE_MAX];
 	arming_states_str[0] = "INIT";
@@ -723,10 +718,15 @@
 	struct manual_control_setpoint_s sp_man;
 	memset(&sp_man, 0, sizeof(sp_man));
 
+    /* Subscribe to offboard control data */
+    int offboard_sp_sub = orb_subscribe(ORB_ID(offboard_control_setpoint));
+    struct offboard_control_setpoint_s offboard_sp;
+    memset(&offboard_sp, 0, sizeof(offboard_sp));
+
 	/* Subscribe to offboard control data */
-	int offboard_sp_sub = orb_subscribe(ORB_ID(offboard_control_setpoint));
-	struct offboard_control_setpoint_s offboard_sp;
-	memset(&offboard_sp, 0, sizeof(offboard_sp));
+	int sp_offboard_sub = orb_subscribe(ORB_ID(offboard_control_setpoint));
+	struct offboard_control_setpoint_s sp_offboard;
+	memset(&sp_offboard, 0, sizeof(sp_offboard));
 
 	/* Subscribe to global position */
 	int global_position_sub = orb_subscribe(ORB_ID(vehicle_global_position));
@@ -840,10 +840,14 @@
 			orb_copy(ORB_ID(manual_control_setpoint), sp_man_sub, &sp_man);
 		}
 
-		orb_check(offboard_sp_sub, &updated);
-
 		if (updated) {
 			orb_copy(ORB_ID(offboard_control_setpoint), offboard_sp_sub, &offboard_sp);
+		}
+
+		orb_check(sp_offboard_sub, &updated);
+
+		if (updated) {
+			orb_copy(ORB_ID(offboard_control_setpoint), sp_offboard_sub, &sp_offboard);
 		}
 
 		orb_check(sensor_sub, &updated);
@@ -1066,11 +1070,7 @@
 		}
 
 		/* start RC input check */
-<<<<<<< HEAD
-		if (hrt_absolute_time() < sp_man.timestamp + RC_TIMEOUT) {
-=======
 		if (sp_man.timestamp != 0 && hrt_absolute_time() < sp_man.timestamp + RC_TIMEOUT) {
->>>>>>> 6f559b27
 			/* handle the case where RC signal was regained */
 			if (!status.rc_signal_found_once) {
 				status.rc_signal_found_once = true;
@@ -1145,25 +1145,27 @@
 				}
 
 			} else if (res == TRANSITION_DENIED) {
-<<<<<<< HEAD
-				warnx("ERROR: main denied: arm %d main %d mode_sw %d", status.arming_state, status.main_state, status.mode_switch);
-				mavlink_log_critical(mavlink_fd, "#audio: ERROR: main denied: arm %d main %d mode_sw %d", status.arming_state, status.main_state, status.mode_switch);
-			}
-
-			/* fill current_status according to mode switches */
+				/* DENIED here indicates bug in the commander */
+				mavlink_log_critical(mavlink_fd, "ERROR: arming state transition denied");
+			}
+
+			if (status.failsafe_state != FAILSAFE_STATE_NORMAL) {
+				/* recover from failsafe */
+				transition_result_t res = failsafe_state_transition(&status, FAILSAFE_STATE_NORMAL);
+			}
+
+			/* fill status according to mode switches */
 			check_mode_switches(&sp_man, &status);
 
-			/* evaluate the main state machine */
-			res = check_main_state_machine(&status);
+			/* evaluate the main state machine according to mode switches */
+			res = set_main_state_rc(&status);
 
 			if (res == TRANSITION_CHANGED) {
-				//mavlink_log_info(mavlink_fd, "[cmd] main state: %d", status.main_state);
 				tune_positive();
 
 			} else if (res == TRANSITION_DENIED) {
 				/* DENIED here indicates bug in the commander */
-				warnx("ERROR: main denied: arm %d main %d mode_sw %d", status.arming_state, status.main_state, status.mode_switch);
-				mavlink_log_critical(mavlink_fd, "#audio: ERROR: main denied: arm %d main %d mode_sw %d", status.arming_state, status.main_state, status.mode_switch);
+				mavlink_log_critical(mavlink_fd, "ERROR: main state transition denied");
 			}
 
 		} else {
@@ -1173,26 +1175,66 @@
 				status_changed = true;
 			}
 
-			if (status.main_state != MAIN_STATE_AUTO && armed.armed && status.main_state != MAIN_STATE_OFFBOARD) {
-				transition_result_t res = main_state_transition(&status, MAIN_STATE_AUTO);
-
-				if (res == TRANSITION_CHANGED) {
-					mavlink_log_critical(mavlink_fd, "#audio: failsafe, switching to RTL mode");
-					status.set_nav_state = NAV_STATE_RTL;
-					status.set_nav_state_timestamp = hrt_absolute_time();
-
-				} else if (status.main_state != MAIN_STATE_SEATBELT) {
-					res = main_state_transition(&status, MAIN_STATE_SEATBELT);
-
-					if (res == TRANSITION_CHANGED) {
-						mavlink_log_critical(mavlink_fd, "#audio: failsafe, switching to SEATBELT mode");
+			/* switch to OFFBOARD mode if offboard signal available */
+			transition_result_t res = main_state_transition(&status, MAIN_STATE_OFFBOARD);
+
+			if (res == TRANSITION_DENIED) {
+				/* can't switch to OFFBOARD, do normal failsafe if needed */
+				if (armed.armed) {
+					if (status.main_state == MAIN_STATE_AUTO) {
+						/* check if AUTO mode still allowed */
+						transition_result_t res = main_state_transition(&status, MAIN_STATE_AUTO);
+
+						if (res == TRANSITION_DENIED) {
+							/* AUTO mode denied, don't try RTL, switch to failsafe state LAND */
+							res = failsafe_state_transition(&status, FAILSAFE_STATE_LAND);
+
+							if (res == TRANSITION_DENIED) {
+								/* LAND not allowed, set TERMINATION state */
+								transition_result_t res = failsafe_state_transition(&status, FAILSAFE_STATE_TERMINATION);
+							}
+						}
+
+					} else if (status.main_state == MAIN_STATE_OFFBOARD) {
+						/* check if OFFBOARD mode still allowed */
+						transition_result_t res = main_state_transition(&status, MAIN_STATE_OFFBOARD);
+
+						if (res == TRANSITION_DENIED) {
+							/* AUTO mode denied, don't try RTL, switch to failsafe state LAND */
+							res = failsafe_state_transition(&status, FAILSAFE_STATE_LAND);
+
+							if (res == TRANSITION_DENIED) {
+								/* LAND not allowed, set TERMINATION state */
+								transition_result_t res = failsafe_state_transition(&status, FAILSAFE_STATE_TERMINATION);
+							}
+						}
+
+					} else {
+						/* failsafe for manual modes */
+						transition_result_t res = failsafe_state_transition(&status, FAILSAFE_STATE_RTL);
+
+						if (res == TRANSITION_DENIED) {
+							/* RTL not allowed (no global position estimate), try LAND */
+							res = failsafe_state_transition(&status, FAILSAFE_STATE_LAND);
+
+							if (res == TRANSITION_DENIED) {
+								/* LAND not allowed, set TERMINATION state */
+								res = failsafe_state_transition(&status, FAILSAFE_STATE_TERMINATION);
+							}
+						}
 					}
+
+				} else {
+					if (status.failsafe_state != FAILSAFE_STATE_NORMAL) {
+						/* reset failsafe when disarmed */
+						transition_result_t res = failsafe_state_transition(&status, FAILSAFE_STATE_NORMAL);
+					}
 				}
 			}
 		}
 
 		/* check offboard signal */
-		if (hrt_absolute_time() < offboard_sp.timestamp + OFFBOARD_TIMEOUT) {
+		if (offboard_sp.timestamp != 0 && hrt_absolute_time() < offboard_sp.timestamp + OFFBOARD_TIMEOUT) {
 			if (!status.offboard_control_signal_found_once) {
 				status.offboard_control_signal_found_once = true;
 				mavlink_log_info(mavlink_fd, "[cmd] detected offboard signal first time");
@@ -1213,65 +1255,7 @@
 						transition_result_t res = arming_state_transition(&status, &safety, ARMING_STATE_ARMED, &armed);
 
 						if (res == TRANSITION_CHANGED) {
-							mavlink_log_info(mavlink_fd, "[cmd] ARMED by offboard signal");
-=======
-				/* DENIED here indicates bug in the commander */
-				mavlink_log_critical(mavlink_fd, "ERROR: arming state transition denied");
-			}
-
-			if (status.failsafe_state != FAILSAFE_STATE_NORMAL) {
-				/* recover from failsafe */
-				transition_result_t res = failsafe_state_transition(&status, FAILSAFE_STATE_NORMAL);
-			}
-
-			/* fill status according to mode switches */
-			check_mode_switches(&sp_man, &status);
-
-			/* evaluate the main state machine according to mode switches */
-			res = set_main_state_rc(&status);
-
-			if (res == TRANSITION_CHANGED) {
-				tune_positive();
-
-			} else if (res == TRANSITION_DENIED) {
-				/* DENIED here indicates bug in the commander */
-				mavlink_log_critical(mavlink_fd, "ERROR: main state transition denied");
-			}
-
-		} else {
-			if (!status.rc_signal_lost) {
-				mavlink_log_critical(mavlink_fd, "#audio: CRITICAL: RC SIGNAL LOST");
-				status.rc_signal_lost = true;
-				status_changed = true;
-			}
-
-			if (armed.armed) {
-				if (status.main_state == MAIN_STATE_AUTO) {
-					/* check if AUTO mode still allowed */
-					transition_result_t res = main_state_transition(&status, MAIN_STATE_AUTO);
-
-					if (res == TRANSITION_DENIED) {
-						/* AUTO mode denied, don't try RTL, switch to failsafe state LAND */
-						res = failsafe_state_transition(&status, FAILSAFE_STATE_LAND);
-
-						if (res == TRANSITION_DENIED) {
-							/* LAND not allowed, set TERMINATION state */
-							transition_result_t res = failsafe_state_transition(&status, FAILSAFE_STATE_TERMINATION);
-						}
-					}
-
-				} else {
-					/* failsafe for manual modes */
-					transition_result_t res = failsafe_state_transition(&status, FAILSAFE_STATE_RTL);
-
-					if (res == TRANSITION_DENIED) {
-						/* RTL not allowed (no global position estimate), try LAND */
-						res = failsafe_state_transition(&status, FAILSAFE_STATE_LAND);
-
-						if (res == TRANSITION_DENIED) {
-							/* LAND not allowed, set TERMINATION state */
-							res = failsafe_state_transition(&status, FAILSAFE_STATE_TERMINATION);
->>>>>>> 6f559b27
+								mavlink_log_info(mavlink_fd, "[cmd] ARMED by offboard signal");
 						}
 					}
 
@@ -1282,12 +1266,6 @@
 					if (res == TRANSITION_CHANGED) {
 						mavlink_log_info(mavlink_fd, "[cmd] DISARMED by offboard signal");
 					}
-				}
-
-			} else {
-				if (status.failsafe_state != FAILSAFE_STATE_NORMAL) {
-					/* reset failsafe when disarmed */
-					transition_result_t res = failsafe_state_transition(&status, FAILSAFE_STATE_NORMAL);
 				}
 			}
 
@@ -1299,25 +1277,12 @@
 			}
 		}
 
-<<<<<<< HEAD
-		/*  Flight termination in manual mode if assisted switch is on easy position //xxx hack! */
-		if (armed.armed && status.main_state == MAIN_STATE_MANUAL && sp_man.assisted_switch > STICK_ON_OFF_LIMIT) {
-			transition_result_t flighttermination_res = flighttermination_state_transition(&status, FLIGHTTERMINATION_STATE_ON);
-
-			if (flighttermination_res == TRANSITION_CHANGED) {
-				tune_positive();
-			}
-
-		} else {
-			flighttermination_state_transition(&status, FLIGHTTERMINATION_STATE_OFF);
-=======
 		// TODO remove this hack
 		/* flight termination in manual mode if assisted switch is on easy position */
 		if (!status.is_rotary_wing && armed.armed && status.main_state == MAIN_STATE_MANUAL && sp_man.assisted_switch > STICK_ON_OFF_LIMIT) {
 			if (TRANSITION_CHANGED == failsafe_state_transition(&status, FAILSAFE_STATE_TERMINATION)) {
 				tune_positive();
 			}
->>>>>>> 6f559b27
 		}
 
 		/* handle commands last, as the system needs to be updated to handle them */
@@ -1429,7 +1394,7 @@
 	led_deinit();
 	buzzer_deinit();
 	close(sp_man_sub);
-	close(offboard_sp_sub);
+	close(sp_offboard_sub);
 	close(local_position_sub);
 	close(global_position_sub);
 	close(gps_sub);
@@ -1586,15 +1551,15 @@
 		status->mission_switch = MISSION_SWITCH_MISSION;
 	}
 
-	/* offboard switch  */
+	 /* offboard switch  */
 	if (!isfinite(sp_man->offboard_switch)) {
-		current_status->offboard_switch = OFFBOARD_SWITCH_NONE;
+		status->offboard_switch = OFFBOARD_SWITCH_NONE;
 
 	} else if (sp_man->offboard_switch > STICK_ON_OFF_LIMIT) {
-		current_status->offboard_switch = OFFBOARD_SWITCH_OFFBOARD;
+		status->offboard_switch = OFFBOARD_SWITCH_OFFBOARD;
 
 	} else {
-		current_status->offboard_switch = OFFBOARD_SWITCH_ONBOARD;
+		status->offboard_switch = OFFBOARD_SWITCH_ONBOARD;
 	}
 }
 
@@ -1604,18 +1569,18 @@
 	/* set main state according to RC switches */
 	transition_result_t res = TRANSITION_DENIED;
 
-<<<<<<< HEAD
-	if (current_status->offboard_switch == OFFBOARD_SWITCH_OFFBOARD) {
-		/* offboard switch overrides main switch */
-		res = main_state_transition(current_status, MAIN_STATE_OFFBOARD);
-
-	} else {
-		switch (current_status->mode_switch) {
-		case MODE_SWITCH_MANUAL:
-			res = main_state_transition(current_status, MAIN_STATE_MANUAL);
-			// TRANSITION_DENIED is not possible here
-			break;
-=======
+	/* offboard switch overrides main switch */
+	if (status->offboard_switch == OFFBOARD_SWITCH_OFFBOARD) {
+		res = main_state_transition(status, MAIN_STATE_OFFBOARD);
+		if (res == TRANSITION_DENIED) {
+			print_reject_mode("OFFBOARD");
+
+		} else {
+			return res;
+		}
+	}
+
+	/* offboard switched off or denied, check mode switch */
 	switch (status->mode_switch) {
 	case MODE_SWITCH_MANUAL:
 		res = main_state_transition(status, MAIN_STATE_MANUAL);
@@ -1625,37 +1590,19 @@
 	case MODE_SWITCH_ASSISTED:
 		if (status->assisted_switch == ASSISTED_SWITCH_EASY) {
 			res = main_state_transition(status, MAIN_STATE_EASY);
->>>>>>> 6f559b27
-
-		case MODE_SWITCH_ASSISTED:
-			if (current_status->assisted_switch == ASSISTED_SWITCH_EASY) {
-				res = main_state_transition(current_status, MAIN_STATE_EASY);
-
-				if (res != TRANSITION_DENIED)
-					break;	// changed successfully or already in this state
-
-<<<<<<< HEAD
-				// else fallback to SEATBELT
-				print_reject_mode("EASY");
-			}
-=======
+
+			if (res != TRANSITION_DENIED)
+				break;	// changed successfully or already in this state
+
+			// else fallback to SEATBELT
+			print_reject_mode("EASY");
+		}
+
 		res = main_state_transition(status, MAIN_STATE_SEATBELT);
->>>>>>> 6f559b27
-
-			res = main_state_transition(current_status, MAIN_STATE_SEATBELT);
-
-<<<<<<< HEAD
-			if (res != TRANSITION_DENIED)
-				break;	// changed successfully or already in this mode
-
-			if (current_status->assisted_switch != ASSISTED_SWITCH_EASY)	// don't print both messages
-				print_reject_mode("SEATBELT");
-
-			// else fallback to MANUAL
-			res = main_state_transition(current_status, MAIN_STATE_MANUAL);
-			// TRANSITION_DENIED is not possible here
-			break;
-=======
+
+		if (res != TRANSITION_DENIED)
+			break;	// changed successfully or already in this mode
+
 		if (status->assisted_switch != ASSISTED_SWITCH_EASY)	// don't print both messages
 			print_reject_mode("SEATBELT");
 
@@ -1666,42 +1613,24 @@
 
 	case MODE_SWITCH_AUTO:
 		res = main_state_transition(status, MAIN_STATE_AUTO);
->>>>>>> 6f559b27
-
-		case MODE_SWITCH_AUTO:
-			res = main_state_transition(current_status, MAIN_STATE_AUTO);
-
-<<<<<<< HEAD
-			if (res != TRANSITION_DENIED)
-				break;	// changed successfully or already in this state
-=======
+
+		if (res != TRANSITION_DENIED)
+			break;	// changed successfully or already in this state
+
 		// else fallback to SEATBELT (EASY likely will not work too)
 		print_reject_mode("AUTO");
 		res = main_state_transition(status, MAIN_STATE_SEATBELT);
->>>>>>> 6f559b27
-
-			// else fallback to SEATBELT (EASY likely will not work too)
-			print_reject_mode("AUTO");
-			res = main_state_transition(current_status, MAIN_STATE_SEATBELT);
-
-<<<<<<< HEAD
-			if (res != TRANSITION_DENIED)
-				break;	// changed successfully or already in this state
-=======
+
+		if (res != TRANSITION_DENIED)
+			break;	// changed successfully or already in this state
+
 		// else fallback to MANUAL
 		res = main_state_transition(status, MAIN_STATE_MANUAL);
 		// TRANSITION_DENIED is not possible here
 		break;
->>>>>>> 6f559b27
-
-			// else fallback to MANUAL
-			res = main_state_transition(current_status, MAIN_STATE_MANUAL);
-			// TRANSITION_DENIED is not possible here
-			break;
-
-		default:
-			break;
-		}
+
+	default:
+		break;
 	}
 
 	return res;
