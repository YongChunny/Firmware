--- conflicted
+++ resolved
@@ -409,9 +409,6 @@
  */
 calibrate_return read_accelerometer_avg(int (&subs)[max_accel_sens], float (&accel_avg)[max_accel_sens][detect_orientation_side_count][3], unsigned orient, unsigned samples_num)
 {
-<<<<<<< HEAD
-	px4_pollfd_struct_t fds[max_accel_sens];
-=======
 	/* get total sensor board rotation matrix */
 	param_t board_rotation_h = param_find("SENS_BOARD_ROT");
 	param_t board_offset_x = param_find("SENS_BOARD_X_OFF");
@@ -437,8 +434,8 @@
 	/* combine board rotation with offset rotation */
 	board_rotation = board_rotation_offset * board_rotation;
 
+	px4_pollfd_struct_t fds[max_accel_sens];
 	struct pollfd fds[max_accel_sens];
->>>>>>> 525e605b
 
 	for (unsigned i = 0; i < max_accel_sens; i++) {
 		fds[i].fd = subs[i];
